--- conflicted
+++ resolved
@@ -39,12 +39,8 @@
 postcard = { version = "0.7.2", features = [ "alloc", "use-std" ] }
 platform-services = { path = "../platform-services" }
 policy-utils = { path = "../policy-utils" }
-<<<<<<< HEAD
+psa-crypto = { path = "../third-party/rust-psa-crypto/psa-crypto" }
 ring = { version = "0.16.20", optional = true }
-=======
-psa-crypto = { path = "../third-party/rust-psa-crypto/psa-crypto" }
-ring = { version = "0.16.11", optional = true }
->>>>>>> 454aaed9
 serde = { version = "1.0.115", features = ["derive"] }
 serde_json = "1.0"
 typetag = "=0.1.6"
